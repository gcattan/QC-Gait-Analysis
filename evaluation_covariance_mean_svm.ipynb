{
 "cells": [
  {
   "cell_type": "code",
   "execution_count": 1,
   "metadata": {},
<<<<<<< HEAD
   "outputs": [
    {
     "name": "stdout",
     "output_type": "stream",
     "text": [
      "[QClass]  Initializing Quantum Classifier\n"
     ]
    }
   ],
=======
   "outputs": [],
>>>>>>> 47492faa
   "source": [
    "import numpy as np\n",
    "from sklearn import svm\n",
    "\n",
    "from src.utils import load_and_regularize_covariance_matrices, calculate_covariance_means, project_to_tangent_and_triu, evaluate_metrics_repeatedly, reduce_spd_dataset\n",
    "from src.covariance_means import generalized_eigenvalue_covariance_mean\n",
<<<<<<< HEAD
    "from pyriemann_qiskit.classification import QuanticSVM, QuanticVQC\n",
    "from pyriemann.classification import MDM\n",
    "from pyriemann.channelselection import ElectrodeSelection\n",
    "from pyriemann.preprocessing import Whitening\n",
=======
>>>>>>> 47492faa
    "\n",
    "%load_ext autoreload\n",
    "%autoreload 2"
   ]
  },
  {
   "cell_type": "code",
<<<<<<< HEAD
   "execution_count": 12,
   "metadata": {},
   "outputs": [],
   "source": [
    "def apply_spatialfiltering(covs, new_n=4):\n",
    "    n_subject, n_video, n, _ = np.array(covs).shape\n",
    "    # sf = ElectrodeSelection(nelec=new_n)\n",
    "    sf = Whitening(metric=\"logeuclid\", dim_red={'n_components': new_n})\n",
    "    c = np.array(covs).reshape((n_subject * n_video, n, n))\n",
    "    new_c = sf.fit(c).transform(c).reshape((n_subject, n_video, new_n, new_n))\n",
    "    return new_c\n"
   ]
  },
  {
   "cell_type": "code",
   "execution_count": 13,
=======
   "execution_count": 2,
>>>>>>> 47492faa
   "metadata": {},
   "outputs": [
    {
     "name": "stderr",
     "output_type": "stream",
     "text": [
<<<<<<< HEAD
      "Patients:  73%|███████▎  | 8/11 [00:00<00:00, 28.51it/s]"
     ]
    },
    {
     "name": "stderr",
     "output_type": "stream",
     "text": [
      "Patients: 100%|██████████| 11/11 [00:00<00:00, 25.43it/s]\n",
      "Patients [Covariance mean]: 100%|██████████| 11/11 [00:08<00:00,  1.34it/s]\n",
      "Patients [Tangent space]: 100%|██████████| 11/11 [00:00<00:00, 46.40it/s]\n",
      "Patients: 100%|██████████| 11/11 [00:00<00:00, 21.08it/s]\n",
      "Patients [Covariance mean]: 100%|██████████| 11/11 [00:09<00:00,  1.21it/s]\n",
      "Patients [Tangent space]: 100%|██████████| 11/11 [00:00<00:00, 46.22it/s]\n"
=======
      "Patients: 100%|██████████| 11/11 [00:00<00:00, 30.45it/s]\n",
      "Patients [Covariance mean]: 100%|██████████| 11/11 [00:08<00:00,  1.26it/s]\n",
      "Patients [Tangent space]: 100%|██████████| 11/11 [00:00<00:00, 79.83it/s]\n",
      "Patients: 100%|██████████| 11/11 [00:00<00:00, 27.61it/s]\n",
      "Patients [Covariance mean]: 100%|██████████| 11/11 [00:09<00:00,  1.21it/s]\n",
      "Patients [Tangent space]: 100%|██████████| 11/11 [00:00<00:00, 93.25it/s]\n"
>>>>>>> 47492faa
     ]
    }
   ],
   "source": [
    "c_dataset = load_and_regularize_covariance_matrices(deep_features_type='covs_DN20', group_type='CG')\n",
    "c_dataset_covs = calculate_covariance_means(c_dataset) #Generalized eigenvalue covariance mean\n",
    "c_dataset_covs = reduce_spd_dataset(c_dataset_covs, 3)\n",
    "c_dataset_vectors = project_to_tangent_and_triu(c_dataset_covs)\n",
    "\n",
    "pk_dataset = load_and_regularize_covariance_matrices(deep_features_type='covs_DN20', group_type='PG')\n",
    "pk_dataset_covs = calculate_covariance_means(pk_dataset)\n",
    "pk_dataset_covs = reduce_spd_dataset(pk_dataset_covs, 3)\n",
    "pk_dataset_vectors = project_to_tangent_and_triu(pk_dataset_covs)"
   ]
  },
  {
   "cell_type": "code",
<<<<<<< HEAD
   "execution_count": 14,
   "metadata": {},
   "outputs": [
    {
     "data": {
      "text/plain": [
       "(11, 8, 10)"
      ]
     },
     "execution_count": 14,
     "metadata": {},
     "output_type": "execute_result"
    }
   ],
   "source": [
    "np.array(pk_dataset_vectors).shape"
   ]
  },
  {
   "cell_type": "code",
   "execution_count": 15,
=======
   "execution_count": 3,
>>>>>>> 47492faa
   "metadata": {},
   "outputs": [
    {
     "name": "stdout",
     "output_type": "stream",
     "text": [
<<<<<<< HEAD
      "(22, 8, 10)\n",
      "(176, 10)\n",
      "(176, 5)\n",
      "(22, 8, 5)\n"
=======
      "Dataset vectors shape: (22, 8, 6)\n"
>>>>>>> 47492faa
     ]
    }
   ],
   "source": [
    "# Concatenate control and Pk\n",
    "dataset_vectors = np.concatenate([c_dataset_vectors, pk_dataset_vectors], axis=0) # (22=parkinsons + 22=control, num_videos, num_features = Tangent space flattened mean covariances)\n",
    "dataset_labels = np.concatenate([np.zeros(c_dataset_vectors.shape[0]), np.ones(pk_dataset_vectors.shape[0])])\n",
    "\n",
<<<<<<< HEAD
    "# Reshape the dataset to 2D: (n_samples * num_videos, num_features)\n",
    "dataset_vectors_reshaped = dataset_vectors.reshape(n_samples * num_videos, num_features)\n",
    "\n",
    "# Check the shape of the reshaped data\n",
    "print(dataset_vectors_reshaped.shape)  # Should be (176, 210)\n",
    "\n",
    "\n",
    "pca = PCA(n_components=5)\n",
    "reduced10dim = pca.fit_transform(dataset_vectors_reshaped)\n",
    "res = reduced10dim.reshape(n_samples, num_videos, 5)\n",
    "print(reduced10dim.shape)\n",
    "print(res.shape)\n",
    "# dataset_vectors = np.concatenate([reduced_10dim_cvectors, reduced_10dim_pkvectors], axis=0) # (22=parkinsons + 22=control, num_videos, num_features = Tangent space flattened mean covariances)\n",
    "dataset_labels = np.concatenate([np.zeros(c_dataset_vectors.shape[0]), np.ones(pk_dataset_vectors.shape[0])])\n"
=======
    "print(f\"Dataset vectors shape: {dataset_vectors.shape}\")"
>>>>>>> 47492faa
   ]
  },
  {
   "cell_type": "code",
<<<<<<< HEAD
   "execution_count": 16,
=======
   "execution_count": 4,
>>>>>>> 47492faa
   "metadata": {},
   "outputs": [
    {
     "name": "stderr",
     "output_type": "stream",
     "text": [
      "Repetitions: 100%|██████████| 1/1 [00:00<00:00, 13.98it/s]\n"
     ]
    },
    {
<<<<<<< HEAD
     "name": "stdout",
     "output_type": "stream",
     "text": [
      "[QClass]  Quantum simulation will be performed\n",
      "GPU optimization disabled. No device found.\n",
      "[QClass]  Fitting:  (168, 10)\n",
      "[QClass]  Feature dimension =  10\n",
      "[QClass]  Quantum backend =  AerSimulator('aer_simulator_statevector')\n",
      "[QClass]  seed =  853841\n",
      "[QClass]  SVM initiating algorithm\n",
      "[QClass]  Training...\n"
     ]
    },
    {
     "name": "stderr",
     "output_type": "stream",
     "text": [
      "WARNING:root:FidelityQuantumKernel skipped because of time.\n",
      "                    Using FidelityStatevectorKernel with AerStatevector.\n",
      "                    Seed cannot be set with FidelityStatevectorKernel.\n",
      "                    Increase the number of shots to diminish the noise.\n"
     ]
    },
    {
     "name": "stdout",
     "output_type": "stream",
     "text": [
      "[QClass]  Prediction finished.\n",
      "[QClass]  Quantum simulation will be performed\n",
      "GPU optimization disabled. No device found.\n",
      "[QClass]  Fitting:  (168, 10)\n",
      "[QClass]  Feature dimension =  10\n",
      "[QClass]  Quantum backend =  AerSimulator('aer_simulator_statevector')\n",
      "[QClass]  seed =  853841\n",
      "[QClass]  SVM initiating algorithm\n",
      "[QClass]  Training...\n"
     ]
    },
    {
     "name": "stderr",
     "output_type": "stream",
     "text": [
      "WARNING:root:FidelityQuantumKernel skipped because of time.\n",
      "                    Using FidelityStatevectorKernel with AerStatevector.\n",
      "                    Seed cannot be set with FidelityStatevectorKernel.\n",
      "                    Increase the number of shots to diminish the noise.\n"
     ]
    },
    {
     "name": "stdout",
     "output_type": "stream",
     "text": [
      "[QClass]  Prediction finished.\n",
      "[QClass]  Quantum simulation will be performed\n",
      "GPU optimization disabled. No device found.\n",
      "[QClass]  Fitting:  (168, 10)\n",
      "[QClass]  Feature dimension =  10\n",
      "[QClass]  Quantum backend =  AerSimulator('aer_simulator_statevector')\n",
      "[QClass]  seed =  853841\n",
      "[QClass]  SVM initiating algorithm\n",
      "[QClass]  Training...\n"
     ]
    },
    {
     "name": "stderr",
     "output_type": "stream",
     "text": [
      "WARNING:root:FidelityQuantumKernel skipped because of time.\n",
      "                    Using FidelityStatevectorKernel with AerStatevector.\n",
      "                    Seed cannot be set with FidelityStatevectorKernel.\n",
      "                    Increase the number of shots to diminish the noise.\n"
     ]
    },
    {
     "name": "stdout",
     "output_type": "stream",
     "text": [
      "[QClass]  Prediction finished.\n",
      "[QClass]  Quantum simulation will be performed\n",
      "GPU optimization disabled. No device found.\n",
      "[QClass]  Fitting:  (168, 10)\n",
      "[QClass]  Feature dimension =  10\n",
      "[QClass]  Quantum backend =  AerSimulator('aer_simulator_statevector')\n",
      "[QClass]  seed =  853841\n",
      "[QClass]  SVM initiating algorithm\n",
      "[QClass]  Training...\n"
     ]
    },
    {
     "name": "stderr",
     "output_type": "stream",
     "text": [
      "WARNING:root:FidelityQuantumKernel skipped because of time.\n",
      "                    Using FidelityStatevectorKernel with AerStatevector.\n",
      "                    Seed cannot be set with FidelityStatevectorKernel.\n",
      "                    Increase the number of shots to diminish the noise.\n"
     ]
    },
    {
     "name": "stdout",
     "output_type": "stream",
     "text": [
      "[QClass]  Prediction finished.\n",
      "[QClass]  Quantum simulation will be performed\n",
      "GPU optimization disabled. No device found.\n",
      "[QClass]  Fitting:  (168, 10)\n",
      "[QClass]  Feature dimension =  10\n",
      "[QClass]  Quantum backend =  AerSimulator('aer_simulator_statevector')\n",
      "[QClass]  seed =  853841\n",
      "[QClass]  SVM initiating algorithm\n",
      "[QClass]  Training...\n"
     ]
    },
    {
     "name": "stderr",
     "output_type": "stream",
     "text": [
      "WARNING:root:FidelityQuantumKernel skipped because of time.\n",
      "                    Using FidelityStatevectorKernel with AerStatevector.\n",
      "                    Seed cannot be set with FidelityStatevectorKernel.\n",
      "                    Increase the number of shots to diminish the noise.\n"
     ]
    },
    {
     "name": "stdout",
     "output_type": "stream",
     "text": [
      "[QClass]  Prediction finished.\n",
      "[QClass]  Quantum simulation will be performed\n",
      "GPU optimization disabled. No device found.\n",
      "[QClass]  Fitting:  (168, 10)\n",
      "[QClass]  Feature dimension =  10\n",
      "[QClass]  Quantum backend =  AerSimulator('aer_simulator_statevector')\n",
      "[QClass]  seed =  853841\n",
      "[QClass]  SVM initiating algorithm\n",
      "[QClass]  Training...\n"
     ]
    },
    {
     "name": "stderr",
     "output_type": "stream",
     "text": [
      "WARNING:root:FidelityQuantumKernel skipped because of time.\n",
      "                    Using FidelityStatevectorKernel with AerStatevector.\n",
      "                    Seed cannot be set with FidelityStatevectorKernel.\n",
      "                    Increase the number of shots to diminish the noise.\n"
     ]
    },
    {
     "name": "stdout",
     "output_type": "stream",
     "text": [
      "[QClass]  Prediction finished.\n",
      "[QClass]  Quantum simulation will be performed\n",
      "GPU optimization disabled. No device found.\n",
      "[QClass]  Fitting:  (168, 10)\n",
      "[QClass]  Feature dimension =  10\n",
      "[QClass]  Quantum backend =  AerSimulator('aer_simulator_statevector')\n",
      "[QClass]  seed =  853841\n",
      "[QClass]  SVM initiating algorithm\n",
      "[QClass]  Training...\n"
     ]
    },
    {
     "name": "stderr",
     "output_type": "stream",
     "text": [
      "WARNING:root:FidelityQuantumKernel skipped because of time.\n",
      "                    Using FidelityStatevectorKernel with AerStatevector.\n",
      "                    Seed cannot be set with FidelityStatevectorKernel.\n",
      "                    Increase the number of shots to diminish the noise.\n"
     ]
    },
    {
     "name": "stdout",
     "output_type": "stream",
     "text": [
      "[QClass]  Prediction finished.\n",
      "[QClass]  Quantum simulation will be performed\n",
      "GPU optimization disabled. No device found.\n",
      "[QClass]  Fitting:  (168, 10)\n",
      "[QClass]  Feature dimension =  10\n",
      "[QClass]  Quantum backend =  AerSimulator('aer_simulator_statevector')\n",
      "[QClass]  seed =  853841\n",
      "[QClass]  SVM initiating algorithm\n",
      "[QClass]  Training...\n"
     ]
    },
    {
     "name": "stderr",
     "output_type": "stream",
     "text": [
      "WARNING:root:FidelityQuantumKernel skipped because of time.\n",
      "                    Using FidelityStatevectorKernel with AerStatevector.\n",
      "                    Seed cannot be set with FidelityStatevectorKernel.\n",
      "                    Increase the number of shots to diminish the noise.\n"
     ]
    },
    {
     "name": "stdout",
     "output_type": "stream",
     "text": [
      "[QClass]  Prediction finished.\n",
      "[QClass]  Quantum simulation will be performed\n",
      "GPU optimization disabled. No device found.\n",
      "[QClass]  Fitting:  (168, 10)\n",
      "[QClass]  Feature dimension =  10\n",
      "[QClass]  Quantum backend =  AerSimulator('aer_simulator_statevector')\n",
      "[QClass]  seed =  853841\n",
      "[QClass]  SVM initiating algorithm\n",
      "[QClass]  Training...\n"
     ]
    },
    {
     "name": "stderr",
     "output_type": "stream",
     "text": [
      "WARNING:root:FidelityQuantumKernel skipped because of time.\n",
      "                    Using FidelityStatevectorKernel with AerStatevector.\n",
      "                    Seed cannot be set with FidelityStatevectorKernel.\n",
      "                    Increase the number of shots to diminish the noise.\n"
     ]
    },
    {
     "name": "stdout",
     "output_type": "stream",
     "text": [
      "[QClass]  Prediction finished.\n",
      "[QClass]  Quantum simulation will be performed\n",
      "GPU optimization disabled. No device found.\n",
      "[QClass]  Fitting:  (168, 10)\n",
      "[QClass]  Feature dimension =  10\n",
      "[QClass]  Quantum backend =  AerSimulator('aer_simulator_statevector')\n",
      "[QClass]  seed =  853841\n",
      "[QClass]  SVM initiating algorithm\n",
      "[QClass]  Training...\n"
     ]
    },
    {
     "name": "stderr",
     "output_type": "stream",
     "text": [
      "WARNING:root:FidelityQuantumKernel skipped because of time.\n",
      "                    Using FidelityStatevectorKernel with AerStatevector.\n",
      "                    Seed cannot be set with FidelityStatevectorKernel.\n",
      "                    Increase the number of shots to diminish the noise.\n"
     ]
    },
    {
     "name": "stdout",
     "output_type": "stream",
     "text": [
      "[QClass]  Prediction finished.\n",
      "[QClass]  Quantum simulation will be performed\n",
      "GPU optimization disabled. No device found.\n",
      "[QClass]  Fitting:  (168, 10)\n",
      "[QClass]  Feature dimension =  10\n",
      "[QClass]  Quantum backend =  AerSimulator('aer_simulator_statevector')\n",
      "[QClass]  seed =  853841\n",
      "[QClass]  SVM initiating algorithm\n",
      "[QClass]  Training...\n"
     ]
    },
    {
     "name": "stderr",
     "output_type": "stream",
     "text": [
      "WARNING:root:FidelityQuantumKernel skipped because of time.\n",
      "                    Using FidelityStatevectorKernel with AerStatevector.\n",
      "                    Seed cannot be set with FidelityStatevectorKernel.\n",
      "                    Increase the number of shots to diminish the noise.\n"
     ]
    },
    {
     "name": "stdout",
     "output_type": "stream",
     "text": [
      "[QClass]  Prediction finished.\n",
      "[QClass]  Quantum simulation will be performed\n",
      "GPU optimization disabled. No device found.\n",
      "[QClass]  Fitting:  (168, 10)\n",
      "[QClass]  Feature dimension =  10\n",
      "[QClass]  Quantum backend =  AerSimulator('aer_simulator_statevector')\n",
      "[QClass]  seed =  853841\n",
      "[QClass]  SVM initiating algorithm\n",
      "[QClass]  Training...\n"
     ]
    },
    {
     "name": "stderr",
     "output_type": "stream",
     "text": [
      "WARNING:root:FidelityQuantumKernel skipped because of time.\n",
      "                    Using FidelityStatevectorKernel with AerStatevector.\n",
      "                    Seed cannot be set with FidelityStatevectorKernel.\n",
      "                    Increase the number of shots to diminish the noise.\n"
     ]
    },
    {
     "name": "stdout",
     "output_type": "stream",
     "text": [
      "[QClass]  Prediction finished.\n",
      "[QClass]  Quantum simulation will be performed\n",
      "GPU optimization disabled. No device found.\n",
      "[QClass]  Fitting:  (168, 10)\n",
      "[QClass]  Feature dimension =  10\n",
      "[QClass]  Quantum backend =  AerSimulator('aer_simulator_statevector')\n",
      "[QClass]  seed =  853841\n",
      "[QClass]  SVM initiating algorithm\n",
      "[QClass]  Training...\n"
     ]
    },
    {
     "name": "stderr",
     "output_type": "stream",
     "text": [
      "WARNING:root:FidelityQuantumKernel skipped because of time.\n",
      "                    Using FidelityStatevectorKernel with AerStatevector.\n",
      "                    Seed cannot be set with FidelityStatevectorKernel.\n",
      "                    Increase the number of shots to diminish the noise.\n"
     ]
    },
    {
     "name": "stdout",
     "output_type": "stream",
     "text": [
      "[QClass]  Prediction finished.\n",
      "[QClass]  Quantum simulation will be performed\n",
      "GPU optimization disabled. No device found.\n",
      "[QClass]  Fitting:  (168, 10)\n",
      "[QClass]  Feature dimension =  10\n",
      "[QClass]  Quantum backend =  AerSimulator('aer_simulator_statevector')\n",
      "[QClass]  seed =  853841\n",
      "[QClass]  SVM initiating algorithm\n",
      "[QClass]  Training...\n"
     ]
    },
    {
     "name": "stderr",
     "output_type": "stream",
     "text": [
      "WARNING:root:FidelityQuantumKernel skipped because of time.\n",
      "                    Using FidelityStatevectorKernel with AerStatevector.\n",
      "                    Seed cannot be set with FidelityStatevectorKernel.\n",
      "                    Increase the number of shots to diminish the noise.\n"
     ]
    },
    {
     "name": "stdout",
     "output_type": "stream",
     "text": [
      "[QClass]  Prediction finished.\n",
      "[QClass]  Quantum simulation will be performed\n",
      "GPU optimization disabled. No device found.\n",
      "[QClass]  Fitting:  (168, 10)\n",
      "[QClass]  Feature dimension =  10\n",
      "[QClass]  Quantum backend =  AerSimulator('aer_simulator_statevector')\n",
      "[QClass]  seed =  853841\n",
      "[QClass]  SVM initiating algorithm\n",
      "[QClass]  Training...\n"
     ]
    },
    {
     "name": "stderr",
     "output_type": "stream",
     "text": [
      "WARNING:root:FidelityQuantumKernel skipped because of time.\n",
      "                    Using FidelityStatevectorKernel with AerStatevector.\n",
      "                    Seed cannot be set with FidelityStatevectorKernel.\n",
      "                    Increase the number of shots to diminish the noise.\n"
     ]
    },
    {
     "name": "stdout",
     "output_type": "stream",
     "text": [
      "[QClass]  Prediction finished.\n",
      "[QClass]  Quantum simulation will be performed\n",
      "GPU optimization disabled. No device found.\n",
      "[QClass]  Fitting:  (168, 10)\n",
      "[QClass]  Feature dimension =  10\n",
      "[QClass]  Quantum backend =  AerSimulator('aer_simulator_statevector')\n",
      "[QClass]  seed =  853841\n",
      "[QClass]  SVM initiating algorithm\n",
      "[QClass]  Training...\n"
     ]
=======
     "data": {
      "text/html": [
       "<div>\n",
       "<style scoped>\n",
       "    .dataframe tbody tr th:only-of-type {\n",
       "        vertical-align: middle;\n",
       "    }\n",
       "\n",
       "    .dataframe tbody tr th {\n",
       "        vertical-align: top;\n",
       "    }\n",
       "\n",
       "    .dataframe thead th {\n",
       "        text-align: right;\n",
       "    }\n",
       "</style>\n",
       "<table border=\"1\" class=\"dataframe\">\n",
       "  <thead>\n",
       "    <tr style=\"text-align: right;\">\n",
       "      <th></th>\n",
       "      <th>Accuracy</th>\n",
       "      <th>std Accuracy</th>\n",
       "      <th>Precision</th>\n",
       "      <th>std Precision</th>\n",
       "      <th>Recall</th>\n",
       "      <th>std Recall</th>\n",
       "      <th>F1 Score</th>\n",
       "      <th>std F1 Score</th>\n",
       "    </tr>\n",
       "  </thead>\n",
       "  <tbody>\n",
       "    <tr>\n",
       "      <th>0</th>\n",
       "      <td>0.9375</td>\n",
       "      <td>0.158786</td>\n",
       "      <td>0.931818</td>\n",
       "      <td>0.171587</td>\n",
       "      <td>0.900568</td>\n",
       "      <td>0.250468</td>\n",
       "      <td>0.911422</td>\n",
       "      <td>0.223095</td>\n",
       "    </tr>\n",
       "  </tbody>\n",
       "</table>\n",
       "</div>"
      ],
      "text/plain": [
       "   Accuracy  std Accuracy  Precision  std Precision    Recall  std Recall  \\\n",
       "0    0.9375      0.158786   0.931818       0.171587  0.900568    0.250468   \n",
       "\n",
       "   F1 Score  std F1 Score  \n",
       "0  0.911422      0.223095  "
      ]
     },
     "metadata": {},
     "output_type": "display_data"
>>>>>>> 47492faa
    }
   ],
   "source": [
    "# Evaluate metrics\n",
<<<<<<< HEAD
    "# evaluate_metrics_repeatedly(dataset_vectors = dataset_vectors,\n",
    "#                       dataset_labels = dataset_labels,                      \n",
    "#                       estimator = svm.SVC())\n",
=======
>>>>>>> 47492faa
    "evaluate_metrics_repeatedly(dataset_vectors = dataset_vectors,\n",
    "                      dataset_labels = dataset_labels,                      \n",
    "                      estimator = svm.SVC())"
   ]
  }
 ],
 "metadata": {
  "kernelspec": {
   "display_name": "base",
   "language": "python",
   "name": "python3"
  },
  "language_info": {
   "codemirror_mode": {
    "name": "ipython",
    "version": 3
   },
   "file_extension": ".py",
   "mimetype": "text/x-python",
   "name": "python",
   "nbconvert_exporter": "python",
   "pygments_lexer": "ipython3",
   "version": "3.9.13"
  }
 },
 "nbformat": 4,
 "nbformat_minor": 2
}<|MERGE_RESOLUTION|>--- conflicted
+++ resolved
@@ -4,32 +4,13 @@
    "cell_type": "code",
    "execution_count": 1,
    "metadata": {},
-<<<<<<< HEAD
-   "outputs": [
-    {
-     "name": "stdout",
-     "output_type": "stream",
-     "text": [
-      "[QClass]  Initializing Quantum Classifier\n"
-     ]
-    }
-   ],
-=======
    "outputs": [],
->>>>>>> 47492faa
    "source": [
     "import numpy as np\n",
     "from sklearn import svm\n",
     "\n",
     "from src.utils import load_and_regularize_covariance_matrices, calculate_covariance_means, project_to_tangent_and_triu, evaluate_metrics_repeatedly, reduce_spd_dataset\n",
     "from src.covariance_means import generalized_eigenvalue_covariance_mean\n",
-<<<<<<< HEAD
-    "from pyriemann_qiskit.classification import QuanticSVM, QuanticVQC\n",
-    "from pyriemann.classification import MDM\n",
-    "from pyriemann.channelselection import ElectrodeSelection\n",
-    "from pyriemann.preprocessing import Whitening\n",
-=======
->>>>>>> 47492faa
     "\n",
     "%load_ext autoreload\n",
     "%autoreload 2"
@@ -37,54 +18,19 @@
   },
   {
    "cell_type": "code",
-<<<<<<< HEAD
-   "execution_count": 12,
-   "metadata": {},
-   "outputs": [],
-   "source": [
-    "def apply_spatialfiltering(covs, new_n=4):\n",
-    "    n_subject, n_video, n, _ = np.array(covs).shape\n",
-    "    # sf = ElectrodeSelection(nelec=new_n)\n",
-    "    sf = Whitening(metric=\"logeuclid\", dim_red={'n_components': new_n})\n",
-    "    c = np.array(covs).reshape((n_subject * n_video, n, n))\n",
-    "    new_c = sf.fit(c).transform(c).reshape((n_subject, n_video, new_n, new_n))\n",
-    "    return new_c\n"
-   ]
-  },
-  {
-   "cell_type": "code",
-   "execution_count": 13,
-=======
    "execution_count": 2,
->>>>>>> 47492faa
    "metadata": {},
    "outputs": [
     {
      "name": "stderr",
      "output_type": "stream",
      "text": [
-<<<<<<< HEAD
-      "Patients:  73%|███████▎  | 8/11 [00:00<00:00, 28.51it/s]"
-     ]
-    },
-    {
-     "name": "stderr",
-     "output_type": "stream",
-     "text": [
-      "Patients: 100%|██████████| 11/11 [00:00<00:00, 25.43it/s]\n",
-      "Patients [Covariance mean]: 100%|██████████| 11/11 [00:08<00:00,  1.34it/s]\n",
-      "Patients [Tangent space]: 100%|██████████| 11/11 [00:00<00:00, 46.40it/s]\n",
-      "Patients: 100%|██████████| 11/11 [00:00<00:00, 21.08it/s]\n",
-      "Patients [Covariance mean]: 100%|██████████| 11/11 [00:09<00:00,  1.21it/s]\n",
-      "Patients [Tangent space]: 100%|██████████| 11/11 [00:00<00:00, 46.22it/s]\n"
-=======
       "Patients: 100%|██████████| 11/11 [00:00<00:00, 30.45it/s]\n",
       "Patients [Covariance mean]: 100%|██████████| 11/11 [00:08<00:00,  1.26it/s]\n",
       "Patients [Tangent space]: 100%|██████████| 11/11 [00:00<00:00, 79.83it/s]\n",
       "Patients: 100%|██████████| 11/11 [00:00<00:00, 27.61it/s]\n",
       "Patients [Covariance mean]: 100%|██████████| 11/11 [00:09<00:00,  1.21it/s]\n",
       "Patients [Tangent space]: 100%|██████████| 11/11 [00:00<00:00, 93.25it/s]\n"
->>>>>>> 47492faa
      ]
     }
    ],
@@ -102,45 +48,14 @@
   },
   {
    "cell_type": "code",
-<<<<<<< HEAD
-   "execution_count": 14,
-   "metadata": {},
-   "outputs": [
-    {
-     "data": {
-      "text/plain": [
-       "(11, 8, 10)"
-      ]
-     },
-     "execution_count": 14,
-     "metadata": {},
-     "output_type": "execute_result"
-    }
-   ],
-   "source": [
-    "np.array(pk_dataset_vectors).shape"
-   ]
-  },
-  {
-   "cell_type": "code",
-   "execution_count": 15,
-=======
    "execution_count": 3,
->>>>>>> 47492faa
    "metadata": {},
    "outputs": [
     {
      "name": "stdout",
      "output_type": "stream",
      "text": [
-<<<<<<< HEAD
-      "(22, 8, 10)\n",
-      "(176, 10)\n",
-      "(176, 5)\n",
-      "(22, 8, 5)\n"
-=======
       "Dataset vectors shape: (22, 8, 6)\n"
->>>>>>> 47492faa
      ]
     }
    ],
@@ -149,33 +64,12 @@
     "dataset_vectors = np.concatenate([c_dataset_vectors, pk_dataset_vectors], axis=0) # (22=parkinsons + 22=control, num_videos, num_features = Tangent space flattened mean covariances)\n",
     "dataset_labels = np.concatenate([np.zeros(c_dataset_vectors.shape[0]), np.ones(pk_dataset_vectors.shape[0])])\n",
     "\n",
-<<<<<<< HEAD
-    "# Reshape the dataset to 2D: (n_samples * num_videos, num_features)\n",
-    "dataset_vectors_reshaped = dataset_vectors.reshape(n_samples * num_videos, num_features)\n",
-    "\n",
-    "# Check the shape of the reshaped data\n",
-    "print(dataset_vectors_reshaped.shape)  # Should be (176, 210)\n",
-    "\n",
-    "\n",
-    "pca = PCA(n_components=5)\n",
-    "reduced10dim = pca.fit_transform(dataset_vectors_reshaped)\n",
-    "res = reduced10dim.reshape(n_samples, num_videos, 5)\n",
-    "print(reduced10dim.shape)\n",
-    "print(res.shape)\n",
-    "# dataset_vectors = np.concatenate([reduced_10dim_cvectors, reduced_10dim_pkvectors], axis=0) # (22=parkinsons + 22=control, num_videos, num_features = Tangent space flattened mean covariances)\n",
-    "dataset_labels = np.concatenate([np.zeros(c_dataset_vectors.shape[0]), np.ones(pk_dataset_vectors.shape[0])])\n"
-=======
     "print(f\"Dataset vectors shape: {dataset_vectors.shape}\")"
->>>>>>> 47492faa
    ]
   },
   {
    "cell_type": "code",
-<<<<<<< HEAD
-   "execution_count": 16,
-=======
    "execution_count": 4,
->>>>>>> 47492faa
    "metadata": {},
    "outputs": [
     {
@@ -186,395 +80,6 @@
      ]
     },
     {
-<<<<<<< HEAD
-     "name": "stdout",
-     "output_type": "stream",
-     "text": [
-      "[QClass]  Quantum simulation will be performed\n",
-      "GPU optimization disabled. No device found.\n",
-      "[QClass]  Fitting:  (168, 10)\n",
-      "[QClass]  Feature dimension =  10\n",
-      "[QClass]  Quantum backend =  AerSimulator('aer_simulator_statevector')\n",
-      "[QClass]  seed =  853841\n",
-      "[QClass]  SVM initiating algorithm\n",
-      "[QClass]  Training...\n"
-     ]
-    },
-    {
-     "name": "stderr",
-     "output_type": "stream",
-     "text": [
-      "WARNING:root:FidelityQuantumKernel skipped because of time.\n",
-      "                    Using FidelityStatevectorKernel with AerStatevector.\n",
-      "                    Seed cannot be set with FidelityStatevectorKernel.\n",
-      "                    Increase the number of shots to diminish the noise.\n"
-     ]
-    },
-    {
-     "name": "stdout",
-     "output_type": "stream",
-     "text": [
-      "[QClass]  Prediction finished.\n",
-      "[QClass]  Quantum simulation will be performed\n",
-      "GPU optimization disabled. No device found.\n",
-      "[QClass]  Fitting:  (168, 10)\n",
-      "[QClass]  Feature dimension =  10\n",
-      "[QClass]  Quantum backend =  AerSimulator('aer_simulator_statevector')\n",
-      "[QClass]  seed =  853841\n",
-      "[QClass]  SVM initiating algorithm\n",
-      "[QClass]  Training...\n"
-     ]
-    },
-    {
-     "name": "stderr",
-     "output_type": "stream",
-     "text": [
-      "WARNING:root:FidelityQuantumKernel skipped because of time.\n",
-      "                    Using FidelityStatevectorKernel with AerStatevector.\n",
-      "                    Seed cannot be set with FidelityStatevectorKernel.\n",
-      "                    Increase the number of shots to diminish the noise.\n"
-     ]
-    },
-    {
-     "name": "stdout",
-     "output_type": "stream",
-     "text": [
-      "[QClass]  Prediction finished.\n",
-      "[QClass]  Quantum simulation will be performed\n",
-      "GPU optimization disabled. No device found.\n",
-      "[QClass]  Fitting:  (168, 10)\n",
-      "[QClass]  Feature dimension =  10\n",
-      "[QClass]  Quantum backend =  AerSimulator('aer_simulator_statevector')\n",
-      "[QClass]  seed =  853841\n",
-      "[QClass]  SVM initiating algorithm\n",
-      "[QClass]  Training...\n"
-     ]
-    },
-    {
-     "name": "stderr",
-     "output_type": "stream",
-     "text": [
-      "WARNING:root:FidelityQuantumKernel skipped because of time.\n",
-      "                    Using FidelityStatevectorKernel with AerStatevector.\n",
-      "                    Seed cannot be set with FidelityStatevectorKernel.\n",
-      "                    Increase the number of shots to diminish the noise.\n"
-     ]
-    },
-    {
-     "name": "stdout",
-     "output_type": "stream",
-     "text": [
-      "[QClass]  Prediction finished.\n",
-      "[QClass]  Quantum simulation will be performed\n",
-      "GPU optimization disabled. No device found.\n",
-      "[QClass]  Fitting:  (168, 10)\n",
-      "[QClass]  Feature dimension =  10\n",
-      "[QClass]  Quantum backend =  AerSimulator('aer_simulator_statevector')\n",
-      "[QClass]  seed =  853841\n",
-      "[QClass]  SVM initiating algorithm\n",
-      "[QClass]  Training...\n"
-     ]
-    },
-    {
-     "name": "stderr",
-     "output_type": "stream",
-     "text": [
-      "WARNING:root:FidelityQuantumKernel skipped because of time.\n",
-      "                    Using FidelityStatevectorKernel with AerStatevector.\n",
-      "                    Seed cannot be set with FidelityStatevectorKernel.\n",
-      "                    Increase the number of shots to diminish the noise.\n"
-     ]
-    },
-    {
-     "name": "stdout",
-     "output_type": "stream",
-     "text": [
-      "[QClass]  Prediction finished.\n",
-      "[QClass]  Quantum simulation will be performed\n",
-      "GPU optimization disabled. No device found.\n",
-      "[QClass]  Fitting:  (168, 10)\n",
-      "[QClass]  Feature dimension =  10\n",
-      "[QClass]  Quantum backend =  AerSimulator('aer_simulator_statevector')\n",
-      "[QClass]  seed =  853841\n",
-      "[QClass]  SVM initiating algorithm\n",
-      "[QClass]  Training...\n"
-     ]
-    },
-    {
-     "name": "stderr",
-     "output_type": "stream",
-     "text": [
-      "WARNING:root:FidelityQuantumKernel skipped because of time.\n",
-      "                    Using FidelityStatevectorKernel with AerStatevector.\n",
-      "                    Seed cannot be set with FidelityStatevectorKernel.\n",
-      "                    Increase the number of shots to diminish the noise.\n"
-     ]
-    },
-    {
-     "name": "stdout",
-     "output_type": "stream",
-     "text": [
-      "[QClass]  Prediction finished.\n",
-      "[QClass]  Quantum simulation will be performed\n",
-      "GPU optimization disabled. No device found.\n",
-      "[QClass]  Fitting:  (168, 10)\n",
-      "[QClass]  Feature dimension =  10\n",
-      "[QClass]  Quantum backend =  AerSimulator('aer_simulator_statevector')\n",
-      "[QClass]  seed =  853841\n",
-      "[QClass]  SVM initiating algorithm\n",
-      "[QClass]  Training...\n"
-     ]
-    },
-    {
-     "name": "stderr",
-     "output_type": "stream",
-     "text": [
-      "WARNING:root:FidelityQuantumKernel skipped because of time.\n",
-      "                    Using FidelityStatevectorKernel with AerStatevector.\n",
-      "                    Seed cannot be set with FidelityStatevectorKernel.\n",
-      "                    Increase the number of shots to diminish the noise.\n"
-     ]
-    },
-    {
-     "name": "stdout",
-     "output_type": "stream",
-     "text": [
-      "[QClass]  Prediction finished.\n",
-      "[QClass]  Quantum simulation will be performed\n",
-      "GPU optimization disabled. No device found.\n",
-      "[QClass]  Fitting:  (168, 10)\n",
-      "[QClass]  Feature dimension =  10\n",
-      "[QClass]  Quantum backend =  AerSimulator('aer_simulator_statevector')\n",
-      "[QClass]  seed =  853841\n",
-      "[QClass]  SVM initiating algorithm\n",
-      "[QClass]  Training...\n"
-     ]
-    },
-    {
-     "name": "stderr",
-     "output_type": "stream",
-     "text": [
-      "WARNING:root:FidelityQuantumKernel skipped because of time.\n",
-      "                    Using FidelityStatevectorKernel with AerStatevector.\n",
-      "                    Seed cannot be set with FidelityStatevectorKernel.\n",
-      "                    Increase the number of shots to diminish the noise.\n"
-     ]
-    },
-    {
-     "name": "stdout",
-     "output_type": "stream",
-     "text": [
-      "[QClass]  Prediction finished.\n",
-      "[QClass]  Quantum simulation will be performed\n",
-      "GPU optimization disabled. No device found.\n",
-      "[QClass]  Fitting:  (168, 10)\n",
-      "[QClass]  Feature dimension =  10\n",
-      "[QClass]  Quantum backend =  AerSimulator('aer_simulator_statevector')\n",
-      "[QClass]  seed =  853841\n",
-      "[QClass]  SVM initiating algorithm\n",
-      "[QClass]  Training...\n"
-     ]
-    },
-    {
-     "name": "stderr",
-     "output_type": "stream",
-     "text": [
-      "WARNING:root:FidelityQuantumKernel skipped because of time.\n",
-      "                    Using FidelityStatevectorKernel with AerStatevector.\n",
-      "                    Seed cannot be set with FidelityStatevectorKernel.\n",
-      "                    Increase the number of shots to diminish the noise.\n"
-     ]
-    },
-    {
-     "name": "stdout",
-     "output_type": "stream",
-     "text": [
-      "[QClass]  Prediction finished.\n",
-      "[QClass]  Quantum simulation will be performed\n",
-      "GPU optimization disabled. No device found.\n",
-      "[QClass]  Fitting:  (168, 10)\n",
-      "[QClass]  Feature dimension =  10\n",
-      "[QClass]  Quantum backend =  AerSimulator('aer_simulator_statevector')\n",
-      "[QClass]  seed =  853841\n",
-      "[QClass]  SVM initiating algorithm\n",
-      "[QClass]  Training...\n"
-     ]
-    },
-    {
-     "name": "stderr",
-     "output_type": "stream",
-     "text": [
-      "WARNING:root:FidelityQuantumKernel skipped because of time.\n",
-      "                    Using FidelityStatevectorKernel with AerStatevector.\n",
-      "                    Seed cannot be set with FidelityStatevectorKernel.\n",
-      "                    Increase the number of shots to diminish the noise.\n"
-     ]
-    },
-    {
-     "name": "stdout",
-     "output_type": "stream",
-     "text": [
-      "[QClass]  Prediction finished.\n",
-      "[QClass]  Quantum simulation will be performed\n",
-      "GPU optimization disabled. No device found.\n",
-      "[QClass]  Fitting:  (168, 10)\n",
-      "[QClass]  Feature dimension =  10\n",
-      "[QClass]  Quantum backend =  AerSimulator('aer_simulator_statevector')\n",
-      "[QClass]  seed =  853841\n",
-      "[QClass]  SVM initiating algorithm\n",
-      "[QClass]  Training...\n"
-     ]
-    },
-    {
-     "name": "stderr",
-     "output_type": "stream",
-     "text": [
-      "WARNING:root:FidelityQuantumKernel skipped because of time.\n",
-      "                    Using FidelityStatevectorKernel with AerStatevector.\n",
-      "                    Seed cannot be set with FidelityStatevectorKernel.\n",
-      "                    Increase the number of shots to diminish the noise.\n"
-     ]
-    },
-    {
-     "name": "stdout",
-     "output_type": "stream",
-     "text": [
-      "[QClass]  Prediction finished.\n",
-      "[QClass]  Quantum simulation will be performed\n",
-      "GPU optimization disabled. No device found.\n",
-      "[QClass]  Fitting:  (168, 10)\n",
-      "[QClass]  Feature dimension =  10\n",
-      "[QClass]  Quantum backend =  AerSimulator('aer_simulator_statevector')\n",
-      "[QClass]  seed =  853841\n",
-      "[QClass]  SVM initiating algorithm\n",
-      "[QClass]  Training...\n"
-     ]
-    },
-    {
-     "name": "stderr",
-     "output_type": "stream",
-     "text": [
-      "WARNING:root:FidelityQuantumKernel skipped because of time.\n",
-      "                    Using FidelityStatevectorKernel with AerStatevector.\n",
-      "                    Seed cannot be set with FidelityStatevectorKernel.\n",
-      "                    Increase the number of shots to diminish the noise.\n"
-     ]
-    },
-    {
-     "name": "stdout",
-     "output_type": "stream",
-     "text": [
-      "[QClass]  Prediction finished.\n",
-      "[QClass]  Quantum simulation will be performed\n",
-      "GPU optimization disabled. No device found.\n",
-      "[QClass]  Fitting:  (168, 10)\n",
-      "[QClass]  Feature dimension =  10\n",
-      "[QClass]  Quantum backend =  AerSimulator('aer_simulator_statevector')\n",
-      "[QClass]  seed =  853841\n",
-      "[QClass]  SVM initiating algorithm\n",
-      "[QClass]  Training...\n"
-     ]
-    },
-    {
-     "name": "stderr",
-     "output_type": "stream",
-     "text": [
-      "WARNING:root:FidelityQuantumKernel skipped because of time.\n",
-      "                    Using FidelityStatevectorKernel with AerStatevector.\n",
-      "                    Seed cannot be set with FidelityStatevectorKernel.\n",
-      "                    Increase the number of shots to diminish the noise.\n"
-     ]
-    },
-    {
-     "name": "stdout",
-     "output_type": "stream",
-     "text": [
-      "[QClass]  Prediction finished.\n",
-      "[QClass]  Quantum simulation will be performed\n",
-      "GPU optimization disabled. No device found.\n",
-      "[QClass]  Fitting:  (168, 10)\n",
-      "[QClass]  Feature dimension =  10\n",
-      "[QClass]  Quantum backend =  AerSimulator('aer_simulator_statevector')\n",
-      "[QClass]  seed =  853841\n",
-      "[QClass]  SVM initiating algorithm\n",
-      "[QClass]  Training...\n"
-     ]
-    },
-    {
-     "name": "stderr",
-     "output_type": "stream",
-     "text": [
-      "WARNING:root:FidelityQuantumKernel skipped because of time.\n",
-      "                    Using FidelityStatevectorKernel with AerStatevector.\n",
-      "                    Seed cannot be set with FidelityStatevectorKernel.\n",
-      "                    Increase the number of shots to diminish the noise.\n"
-     ]
-    },
-    {
-     "name": "stdout",
-     "output_type": "stream",
-     "text": [
-      "[QClass]  Prediction finished.\n",
-      "[QClass]  Quantum simulation will be performed\n",
-      "GPU optimization disabled. No device found.\n",
-      "[QClass]  Fitting:  (168, 10)\n",
-      "[QClass]  Feature dimension =  10\n",
-      "[QClass]  Quantum backend =  AerSimulator('aer_simulator_statevector')\n",
-      "[QClass]  seed =  853841\n",
-      "[QClass]  SVM initiating algorithm\n",
-      "[QClass]  Training...\n"
-     ]
-    },
-    {
-     "name": "stderr",
-     "output_type": "stream",
-     "text": [
-      "WARNING:root:FidelityQuantumKernel skipped because of time.\n",
-      "                    Using FidelityStatevectorKernel with AerStatevector.\n",
-      "                    Seed cannot be set with FidelityStatevectorKernel.\n",
-      "                    Increase the number of shots to diminish the noise.\n"
-     ]
-    },
-    {
-     "name": "stdout",
-     "output_type": "stream",
-     "text": [
-      "[QClass]  Prediction finished.\n",
-      "[QClass]  Quantum simulation will be performed\n",
-      "GPU optimization disabled. No device found.\n",
-      "[QClass]  Fitting:  (168, 10)\n",
-      "[QClass]  Feature dimension =  10\n",
-      "[QClass]  Quantum backend =  AerSimulator('aer_simulator_statevector')\n",
-      "[QClass]  seed =  853841\n",
-      "[QClass]  SVM initiating algorithm\n",
-      "[QClass]  Training...\n"
-     ]
-    },
-    {
-     "name": "stderr",
-     "output_type": "stream",
-     "text": [
-      "WARNING:root:FidelityQuantumKernel skipped because of time.\n",
-      "                    Using FidelityStatevectorKernel with AerStatevector.\n",
-      "                    Seed cannot be set with FidelityStatevectorKernel.\n",
-      "                    Increase the number of shots to diminish the noise.\n"
-     ]
-    },
-    {
-     "name": "stdout",
-     "output_type": "stream",
-     "text": [
-      "[QClass]  Prediction finished.\n",
-      "[QClass]  Quantum simulation will be performed\n",
-      "GPU optimization disabled. No device found.\n",
-      "[QClass]  Fitting:  (168, 10)\n",
-      "[QClass]  Feature dimension =  10\n",
-      "[QClass]  Quantum backend =  AerSimulator('aer_simulator_statevector')\n",
-      "[QClass]  seed =  853841\n",
-      "[QClass]  SVM initiating algorithm\n",
-      "[QClass]  Training...\n"
-     ]
-=======
      "data": {
       "text/html": [
        "<div>\n",
@@ -631,17 +136,10 @@
      },
      "metadata": {},
      "output_type": "display_data"
->>>>>>> 47492faa
     }
    ],
    "source": [
     "# Evaluate metrics\n",
-<<<<<<< HEAD
-    "# evaluate_metrics_repeatedly(dataset_vectors = dataset_vectors,\n",
-    "#                       dataset_labels = dataset_labels,                      \n",
-    "#                       estimator = svm.SVC())\n",
-=======
->>>>>>> 47492faa
     "evaluate_metrics_repeatedly(dataset_vectors = dataset_vectors,\n",
     "                      dataset_labels = dataset_labels,                      \n",
     "                      estimator = svm.SVC())"
